"""Train fast.ai model."""

import argparse
import json
import logging
from collections.abc import Collection
from os import PathLike
from pathlib import Path
from matplotlib import pyplot as plt

import pandas as pd
from fastai.data.block import DataBlock, RegressionBlock
from fastai.data.transforms import ColReader, ColSplitter
from fastai.losses import L1LossFlat
from fastai.vision.all import vision_learner
from fastai.vision.learner import Learner
from fastai.vision.models import resnet18
from fastaudio.augment.preprocess import RemoveSilence, Resample
from fastaudio.augment.signal import DownmixMono, ResizeSignal
from fastaudio.core.config import AudioBlock, AudioConfig
from fastaudio.core.spectrogram import AudioToSpec


<<<<<<< HEAD
def gather_data(train: Path, valid: Path, target: str) -> pd.DataFrame:
=======
logger = logging.getLogger(__name__)


def gather_data(
    train: Path,
    valid: Path,
    segment_summary: Path,
    targets: Collection[str],
    target_astype: str = None,
) -> pd.DataFrame:
>>>>>>> 53557155
    """Form a dataframe for model training.

    Args:
        train: Path to train dataframe Parquet file.
        valid: Path to test dataframe Parquet file.
<<<<<<< HEAD
        target: Name of target column to be included in the result.
=======
        segment_summary: Path to segment summary Parquet file.
        targets: Names of target columns to be included in the result.
        target_astype: Convert targets to this type.
>>>>>>> 53557155

    Returns:
        Joined dataframe, with columns `target`, 'path' and 'is_valid'.
    """
<<<<<<< HEAD
=======
    logger.info("Gathering data")
    segments = pd.read_parquet(segment_summary)
    segments = segments[~segments["path"].isna()][["tag", "num", "path"]]

    def _add_paths(data):
        return pd.merge(
            data,
            segments,
            left_on=["tag", "seg_num"],
            right_on=["tag", "num"],
            how="inner",
        ).drop(columns=["num"])
>>>>>>> 53557155

    ret = pd.concat(
        [
            pd.read_parquet(data_path).assign(is_valid=is_valid_)
            for is_valid_, data_path in [(False, train), (True, valid)]
        ],
        axis=0,
        ignore_index=True,
    )[list(targets) + ["path", "is_valid"]]

    if target_astype is not None:
        for target_ in targets:
            ret[target_] = ret[target_].astype(target_astype)

    return ret


def create_learner(
    learn_df,
    targets: Collection[str],
    sample_rate: int,
    batch_duration_ms: int,
    batch_size: int,
    n_fft: int = 400,
) -> Learner:
    """Create fast.ai learner for training.

    Args:
        learn_df: Input dataframe, containing columns `target`, 'path'
          and 'is_valid'.
        targets: Names of target columns, containing target values.
        sample_rate: Audio sample rate to use in learner.
        batch_duration_ms: Audio sample duration for batches.
        batch_size: Number of samples in a batch.
        n_fft: Size of FFT

    Returns:
        Fast.ai learner.
    """
    logger.info("Creating learner")

    cfg = AudioConfig.BasicMelSpectrogram(sample_rate=sample_rate, n_fft=n_fft)
    a2s = AudioToSpec.from_cfg(cfg)

    dblock = DataBlock(
        blocks=(AudioBlock, RegressionBlock(n_out=len(targets))),
        splitter=ColSplitter("is_valid"),
        get_x=ColReader("path"),
        get_y=ColReader(targets),
        item_tfms=[
            RemoveSilence(),
            ResizeSignal(duration=batch_duration_ms),
            DownmixMono(),
            Resample(sample_rate),
        ],
        batch_tfms=[a2s],
    )

    dls = dblock.dataloaders(learn_df, bs=batch_size)  # verbose=True

    # TODO add output clamping, e.g. like https://forums.fast.ai/t/image-regression-using-fastai/27784/22?u=mosscoder
    return vision_learner(
        dls,
        resnet18,
        n_in=1,  # <- Number of audio channels
        loss_func=L1LossFlat(),
    )


def train_learner(
    train: Path,
    valid: Path,
    segment_summary: Path,
    targets: Collection[str],
    model: Path,
    epochs: int,
    sample_rate: int,
    batch_duration_ms: int,
    batch_size: int,
    n_fft: int,
    metrics: Path = None,
    lr_plot: Path = None,
    loss_plot: Path = None,
):
    """Train fast.ai learner and save it to disk.

    Args:
        train: Path to train dataframe Parquet file.
        valid: Path to test dataframe Parquet file.
<<<<<<< HEAD
        target: Name of target column to be included in the result.
=======
        segment_summary: Path to segment summary Parquet file.
        targets: Names of target columns to be included in the result.
>>>>>>> 53557155
        model: Model output file location.
        epochs: Number of epochs for the model.
        sample_rate: Audio sample rate to use in learner.
        batch_duration_ms: Audio sample duration for batches.
        batch_size: Number of samples in a batch.
        metrics: Model metrics output file location.
        lr_plot: Learning rate plot output file location.
        lr_plot: Loss plot output file location.
    """
<<<<<<< HEAD
    learn_data = gather_data(train, valid, target)
=======
    logger.info("Train learner with validation data")
    learn_data = gather_data(train, valid, segment_summary, targets, "float")
>>>>>>> 53557155
    learner = create_learner(
        learn_data, targets, sample_rate, batch_duration_ms, batch_size, n_fft
    )

    logger.info("Find learning rate")
    lr_suggested = learner.lr_find(show_plot=bool(lr_plot))
    logger.info("Suggested learning rate: %.2E", lr_suggested.valley)

    if lr_plot:
        plt.savefig(lr_plot)
        plt.clf()

    logger.info("Perform fine tuning")
    learner.fine_tune(epochs, lr_suggested.valley)

    if loss_plot:
        learner.recorder.plot_loss()
        plt.savefig(loss_plot)
        plt.clf()

    if metrics:
        logger.info("Save metrics to %s", str(metrics))
        metric_values = {i.name: float(i.value) for i in learner.metrics}
        with metrics.open("w", encoding="utf-8") as file_:
            json.dump(metric_values, file_, indent=2)
            file_.write("\n")

    logger.info("Export learner to %s", model)
    learner.export(model)

    logger.info("Ready!")


def _path_ensure_parent(path_like: PathLike) -> Path:
    ret = Path(path_like)
    ret.parent.mkdir(parents=True, exist_ok=True)
    return ret


if __name__ == "__main__":

    log_fmt = "%(asctime)s %(levelname)s: %(message)s"
    logging.basicConfig(level=logging.INFO, format=log_fmt, datefmt="%Y-%m-%d %H:%M:%S")

    parser = argparse.ArgumentParser()
    parser.add_argument("--epochs", type=int, default=5)
    parser.add_argument("--sample-rate", type=int, default=16000)
    parser.add_argument("--batch-duration-ms", type=int, default=4000)
    parser.add_argument("--batch-size", type=int, default=64)
    parser.add_argument("--n-fft", type=int, default=400)
    parser.add_argument("--train", type=Path, required=True)
    parser.add_argument("--valid", type=Path, required=True)
    parser.add_argument("--metrics", type=_path_ensure_parent)
    parser.add_argument("--lr-plot", type=_path_ensure_parent)
    parser.add_argument("--loss-plot", type=_path_ensure_parent)
    parser.add_argument("--targets", type=str, nargs="+", required=True)
    parser.add_argument("model", type=_path_ensure_parent)

    namespace = parser.parse_args()
    train_learner(**vars(namespace))<|MERGE_RESOLUTION|>--- conflicted
+++ resolved
@@ -21,51 +21,27 @@
 from fastaudio.core.spectrogram import AudioToSpec
 
 
-<<<<<<< HEAD
-def gather_data(train: Path, valid: Path, target: str) -> pd.DataFrame:
-=======
 logger = logging.getLogger(__name__)
 
 
 def gather_data(
     train: Path,
     valid: Path,
-    segment_summary: Path,
     targets: Collection[str],
     target_astype: str = None,
 ) -> pd.DataFrame:
->>>>>>> 53557155
     """Form a dataframe for model training.
 
     Args:
         train: Path to train dataframe Parquet file.
         valid: Path to test dataframe Parquet file.
-<<<<<<< HEAD
-        target: Name of target column to be included in the result.
-=======
-        segment_summary: Path to segment summary Parquet file.
         targets: Names of target columns to be included in the result.
         target_astype: Convert targets to this type.
->>>>>>> 53557155
 
     Returns:
         Joined dataframe, with columns `target`, 'path' and 'is_valid'.
     """
-<<<<<<< HEAD
-=======
     logger.info("Gathering data")
-    segments = pd.read_parquet(segment_summary)
-    segments = segments[~segments["path"].isna()][["tag", "num", "path"]]
-
-    def _add_paths(data):
-        return pd.merge(
-            data,
-            segments,
-            left_on=["tag", "seg_num"],
-            right_on=["tag", "num"],
-            how="inner",
-        ).drop(columns=["num"])
->>>>>>> 53557155
 
     ret = pd.concat(
         [
@@ -138,7 +114,6 @@
 def train_learner(
     train: Path,
     valid: Path,
-    segment_summary: Path,
     targets: Collection[str],
     model: Path,
     epochs: int,
@@ -155,12 +130,7 @@
     Args:
         train: Path to train dataframe Parquet file.
         valid: Path to test dataframe Parquet file.
-<<<<<<< HEAD
-        target: Name of target column to be included in the result.
-=======
-        segment_summary: Path to segment summary Parquet file.
         targets: Names of target columns to be included in the result.
->>>>>>> 53557155
         model: Model output file location.
         epochs: Number of epochs for the model.
         sample_rate: Audio sample rate to use in learner.
@@ -170,12 +140,8 @@
         lr_plot: Learning rate plot output file location.
         lr_plot: Loss plot output file location.
     """
-<<<<<<< HEAD
-    learn_data = gather_data(train, valid, target)
-=======
     logger.info("Train learner with validation data")
-    learn_data = gather_data(train, valid, segment_summary, targets, "float")
->>>>>>> 53557155
+    learn_data = gather_data(train, valid, targets, "float")
     learner = create_learner(
         learn_data, targets, sample_rate, batch_duration_ms, batch_size, n_fft
     )
