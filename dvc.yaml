params:
  - params.yaml
stages:
  clean:
    desc: Clean input dataframes of invalid data
    cmd: python -m singing_classifier.clean
      --data SVQTD/test.csv SVQTD/train.csv SVQTD/dev.csv
      --data-out data/test_clean.parquet data/train_clean.parquet data/dev_clean.parquet
      -- SVQTD/seg_time_lists.csv data/segments_clean.parquet
    deps:
    - SVQTD/seg_time_lists.csv
    - SVQTD/test.csv
    - SVQTD/train.csv
    - SVQTD/dev.csv
    - singing_classifier/clean.py
    outs:
    - data/segments_clean.parquet
    - data/test_clean.parquet
    - data/train_clean.parquet
    - data/dev_clean.parquet
  etl:
    desc: YouTube audio extraction, transformation and loading
    cmd: python -m singing_classifier.etl
      --download-summary data/etl_audio_summary.parquet
      --split-summary data/etl_segment_summary.parquet
      data/segments_clean.parquet data/audio_raw data/audio_segments
    deps:
    - data/segments_clean.parquet
    - singing_classifier/etl.py
    outs:
    - data/audio_segments:
        persist: true
    - data/etl_audio_summary.parquet
    - data/etl_segment_summary.parquet
  merge:
    foreach:
      segments:
        data: data/segments_clean.parquet
        out: data/segments_filter.parquet
        num-col: num
      test:
        data: data/test_clean.parquet
        out: data/test_filter.parquet
        num-col: seg_num
      train:
        data: data/train_clean.parquet
        out: data/train_filter.parquet
        num-col: seg_num
      dev:
        data: data/dev_clean.parquet
        out: data/dev_filter.parquet
        num-col: seg_num
    do:
      cmd: python -m singing_classifier.merge --filter
        --num-col ${item.num-col}
        data/etl_segment_summary.parquet ${item.data} ${item.out}
      deps:
      - data/etl_segment_summary.parquet
      - ${item.data}
      - singing_classifier/merge.py
      outs:
      - ${item.out}
  train:
<<<<<<< HEAD
    foreach: ${models.targets}
    do:
      cmd: python -m singing_classifier.train
        --epochs ${nn.epochs}
        --sample-rate ${nn.mel-spectrogram.sample-rate}
        --batch-duration-ms ${nn.batch.audio-length-ms}
        --batch-size ${nn.batch.size}
        --n-fft ${nn.mel-spectrogram.n-fft}
        --train data/train_filter.parquet
        --valid data/dev_filter.parquet
        --metrics metrics/valid/${item}.json
        --lr-plot plots/lr_${item}.png
        --loss-plot plots/loss_${item}.png
        ${item}
        models/${item}.pkl
      deps:
        - data/train_filter.parquet
        - data/dev_filter.parquet
        - data/etl_segment_summary.parquet
        - singing_classifier/train.py
      params:
        - nn.epochs
        - nn.mel-spectrogram.sample-rate
        - nn.mel-spectrogram.n-fft
        - nn.batch.audio-length-ms
        - nn.batch.size
      outs:
        - models/${item}.pkl
      metrics:
        - metrics/valid/${item}.json:
            cache: false
      plots:
        - plots/lr_${item}.png
        - plots/loss_${item}.png
=======
    cmd: python -m singing_classifier.train
      --epochs ${nn.epochs}
      --sample-rate ${nn.mel-spectrogram.sample-rate}
      --batch-duration-ms ${nn.batch.audio-length-ms}
      --batch-size ${nn.batch.size}
      --n-fft ${nn.mel-spectrogram.n-fft}
      --train data/train_filter.parquet
      --valid data/dev_filter.parquet
      --segment_summary data/etl_segment_summary.parquet
      --metrics metrics/valid.json
      --lr-plot plots/lr.png
      --loss-plot plots/loss.png
      ${model.targets} --
      models/model.pkl
    deps:
      - data/train_filter.parquet
      - data/dev_filter.parquet
      - data/etl_segment_summary.parquet
      - singing_classifier/train.py
    params:
      - nn.epochs
      - nn.mel-spectrogram.sample-rate
      - nn.mel-spectrogram.n-fft
      - nn.batch.audio-length-ms
      - nn.batch.size
      - model.targets
    outs:
      - models/model.pkl
    metrics:
      - metrics/valid.json:
          cache: false
    plots:
      - plots/lr.png
      - plots/loss.png
>>>>>>> 53557155
<|MERGE_RESOLUTION|>--- conflicted
+++ resolved
@@ -61,42 +61,6 @@
       outs:
       - ${item.out}
   train:
-<<<<<<< HEAD
-    foreach: ${models.targets}
-    do:
-      cmd: python -m singing_classifier.train
-        --epochs ${nn.epochs}
-        --sample-rate ${nn.mel-spectrogram.sample-rate}
-        --batch-duration-ms ${nn.batch.audio-length-ms}
-        --batch-size ${nn.batch.size}
-        --n-fft ${nn.mel-spectrogram.n-fft}
-        --train data/train_filter.parquet
-        --valid data/dev_filter.parquet
-        --metrics metrics/valid/${item}.json
-        --lr-plot plots/lr_${item}.png
-        --loss-plot plots/loss_${item}.png
-        ${item}
-        models/${item}.pkl
-      deps:
-        - data/train_filter.parquet
-        - data/dev_filter.parquet
-        - data/etl_segment_summary.parquet
-        - singing_classifier/train.py
-      params:
-        - nn.epochs
-        - nn.mel-spectrogram.sample-rate
-        - nn.mel-spectrogram.n-fft
-        - nn.batch.audio-length-ms
-        - nn.batch.size
-      outs:
-        - models/${item}.pkl
-      metrics:
-        - metrics/valid/${item}.json:
-            cache: false
-      plots:
-        - plots/lr_${item}.png
-        - plots/loss_${item}.png
-=======
     cmd: python -m singing_classifier.train
       --epochs ${nn.epochs}
       --sample-rate ${nn.mel-spectrogram.sample-rate}
@@ -105,7 +69,6 @@
       --n-fft ${nn.mel-spectrogram.n-fft}
       --train data/train_filter.parquet
       --valid data/dev_filter.parquet
-      --segment_summary data/etl_segment_summary.parquet
       --metrics metrics/valid.json
       --lr-plot plots/lr.png
       --loss-plot plots/loss.png
@@ -114,7 +77,6 @@
     deps:
       - data/train_filter.parquet
       - data/dev_filter.parquet
-      - data/etl_segment_summary.parquet
       - singing_classifier/train.py
     params:
       - nn.epochs
@@ -130,5 +92,4 @@
           cache: false
     plots:
       - plots/lr.png
-      - plots/loss.png
->>>>>>> 53557155
+      - plots/loss.png